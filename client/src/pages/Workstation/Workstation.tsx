--- conflicted
+++ resolved
@@ -196,15 +196,12 @@
           break;
       }
     }
-<<<<<<< HEAD
 
     console.log(`Final position: (${newRow}, ${newCol})`);
     
     // Movement costs 1 energy per command (regardless of count)
     setUserEnergy(prev => Math.max(0, prev - 1));
     
-=======
->>>>>>> 9c8a7b56
     setCurrentRow(newRow);
     setCurrentCol(newCol);
     
